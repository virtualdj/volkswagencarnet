--- conflicted
+++ resolved
@@ -37,8 +37,4 @@
         if: startsWith(github.ref, 'refs/tags')
         uses: pypa/gh-action-pypi-publish@release/v1
         with:
-<<<<<<< HEAD
-          print-hash: true
-=======
-          print_hash: true
->>>>>>> 09e555a2
+          print-hash: true